--- conflicted
+++ resolved
@@ -2,7 +2,7 @@
 # -*- coding: utf-8 -*-
 
 from pathlib import Path
-from re import RegexFlag, findall, compile, DOTALL, search, sub, IGNORECASE, MULTILINE
+from re import RegexFlag, findall, compile as re_compile, DOTALL, search, sub, IGNORECASE, MULTILINE
 from threading import Thread
 from time import sleep, time
 from datetime import timedelta, datetime, time as dt_time
@@ -11,13 +11,10 @@
 from contextlib import contextmanager
 from itertools import chain, islice, takewhile, tee, zip_longest
 from collections import deque
-<<<<<<< HEAD
 from collections.abc import Iterable
-=======
 from shutil import copy2
 from numpy import array, sum as npsum
 from psutil import Process, NoSuchProcess, wait_procs
->>>>>>> 9c95c85a
 
 # Short Python regexp guide:
 #   \s : whitespace, [ \t\n\r\f\v]
@@ -202,28 +199,20 @@
     return new_names
 
 #-----------------------------------------------------------------------
-def split_by_words(string, words, comment=None): #, wb=r'\b'):
+def split_by_words(string, words): #, wb=r'\b'):
 #-----------------------------------------------------------------------
     '''
     Split a string (possibly bytes-like), with comments, into sections based on a list of unique words.
     Returns a dict with words as keys and a tuple of begin and end positins
     '''
-<<<<<<< HEAD
     #regex =  (comment and rf'(?<!{comment})' or '') + r'\s*(\b' + r'\b|\b'.join(words) + r'\b)' #(--)*[\s=]*(--)*'
     regex =  r'^\s*(\b' + r'\b|\b'.join(words) + r'\b)'
     #print(regex)
     if isinstance(string, bytes):
         regex = regex.encode()
-    matches = compile(regex, flags=IGNORECASE|MULTILINE).finditer(string)
+    matches_ = re_compile(regex, flags=IGNORECASE|MULTILINE).finditer(string)
     ### Append string end pos as tuple of tuple
-    tag_pos = chain( ((m.group(1), m.start()) for m in matches), [('', len(string))] )
-=======
-    regex =  (comment and rf'(?<!{comment})' or '') + r'\s*\b' + r'\b|\b'.join(words) + r'\b'
-    #regex =  (comment and rf'(?<!{comment})' or '') + r'\s*' + wb + rf'{wb}|{wb}'.join(words) + wb
-    matches_ = compile(regex, flags=IGNORECASE).finditer(string)
-    ### Append string end pos as tuple of tuple
-    tag_pos = chain( ((m.group(), m.start()) for m in matches_), (('', len(string)),) )
->>>>>>> 9c95c85a
+    tag_pos = chain( ((m.group(1), m.start()) for m in matches_), [('', len(string))] )
     return ((tag, a, b) for (tag, a), (_, b) in pairwise(tag_pos))
     #return [(a[0],a[1],b[1]) for a,b in pairwise(tag_pos)]
 
@@ -249,7 +238,7 @@
     if end == slash:
         slash = ''
     ### Lookahead used at the end to mark end without consuming
-    regex = compile(fr"{keyword}\s+([0-9A-Za-z._+:{space}{slash}\\-]+)(?={end})", flags=flags)
+    regex = re_compile(fr"{keyword}\s+([0-9A-Za-z._+:{space}{slash}\\-]+)(?={end})", flags=flags)
     #values = [v.split() for v in regex.findall(data)]
     #values = (v.split() for v in regex.findall(data))
     #print(keyword, values)
@@ -761,7 +750,7 @@
     flags = 0
     if multiline:
         flags = DOTALL
-    regexp = compile(pattern.encode(), flags=flags)
+    regexp = re_compile(pattern.encode(), flags=flags)
     with open(file) as f:
         with mmap(f.fileno(), length=length, access=ACCESS_READ) as data:
             if pos:
