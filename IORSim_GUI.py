--- conflicted
+++ resolved
@@ -1710,15 +1710,10 @@
         self.pdf_view = None #PDF_viewer()
         self.user_guide = None #Window(widget=self.pdf_view, title='IORSim User Guide', size=(1000, 800))
         self.case = None
-<<<<<<< HEAD
         self.schedule = None
-        self.input = {'root':None, 'ecl_days':None, 'days':100, 'step':None, 'species':[], 'mode':None}
-        self.input_to_save = ['root','days','mode']
-=======
         self.cases = ()
         self.input = {'root':None, 'ecl_days':None, 'days':100, 'step':None, 'species':[], 'mode':None, 'cases':[]}
         self.input_to_save = ('root', 'days', 'mode', 'cases')
->>>>>>> 9c95c85a
         self.settings = Settings(self, file=str(settings_file))
         self.initUI()
         self.load_session()
@@ -2611,15 +2606,11 @@
             # set simulation mode based on READDATA keyword in .DATA-file
             mode = 'forward'
             try:
-<<<<<<< HEAD
                 #if file_contains(self.case+'.DATA', text='READDATA', comment='--', end='END'):
                 if 'READDATA' in DATA_file(self.case): #.data():
-=======
-                if 'READDATA' in DATA_file(self.case).data():
->>>>>>> 9c95c85a
                     mode = 'backward'
                     self.days_box.setEnabled(False)
-            except (FileNotFoundError, SystemError) as e:
+            except (FileNotFoundError, SystemError):
                 show_message(self, 'error', text='The Eclipse DATA-file is missing for this case')
             # set mode from file
             #mode_file = Path(self.case).parent/'mode.gui'
